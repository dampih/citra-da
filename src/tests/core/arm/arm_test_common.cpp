--- conflicted
+++ resolved
@@ -3,39 +3,29 @@
 // Refer to the license.txt file included.
 
 #include "core/core.h"
-#include "core/hle/kernel/process.h"
 #include "core/memory.h"
 #include "core/memory_setup.h"
 #include "tests/core/arm/arm_test_common.h"
 
 namespace ArmTests {
 
-static Memory::PageTable* page_table = nullptr;
+static Memory::PageTable page_table;
 
 TestEnvironment::TestEnvironment(bool mutable_memory_)
     : mutable_memory(mutable_memory_), test_memory(std::make_shared<TestMemory>(this)) {
 
-<<<<<<< HEAD
-    Kernel::g_current_process = Kernel::Process::Create(Kernel::CodeSet::Create("", 0));
-    page_table = &Kernel::g_current_process->vm_manager.page_table;
-=======
     page_table.pointers.fill(nullptr);
     page_table.attributes.fill(Memory::PageType::Unmapped);
->>>>>>> e2cafe4a
 
-    page_table->pointers.fill(nullptr);
-    page_table->attributes.fill(Memory::PageType::Unmapped);
-    page_table->cached_res_count.fill(0);
+    Memory::MapIoRegion(page_table, 0x00000000, 0x80000000, test_memory);
+    Memory::MapIoRegion(page_table, 0x80000000, 0x80000000, test_memory);
 
-    Memory::MapIoRegion(*page_table, 0x00000000, 0x80000000, test_memory);
-    Memory::MapIoRegion(*page_table, 0x80000000, 0x80000000, test_memory);
-
-    Memory::SetCurrentPageTable(page_table);
+    Memory::current_page_table = &page_table;
 }
 
 TestEnvironment::~TestEnvironment() {
-    Memory::UnmapRegion(*page_table, 0x80000000, 0x80000000);
-    Memory::UnmapRegion(*page_table, 0x00000000, 0x80000000);
+    Memory::UnmapRegion(page_table, 0x80000000, 0x80000000);
+    Memory::UnmapRegion(page_table, 0x00000000, 0x80000000);
 }
 
 void TestEnvironment::SetMemory64(VAddr vaddr, u64 value) {
